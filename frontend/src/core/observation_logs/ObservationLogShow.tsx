--- conflicted
+++ resolved
@@ -80,33 +80,6 @@
                     <Paper sx={{ marginBottom: 1, padding: 2, width: "100%" }}>
                         <Stack spacing={1}>
                             <Typography variant="h6">Observation Log</Typography>
-<<<<<<< HEAD
-                            <Labeled label="Product">
-                                <ReferenceField
-                                    source="observation_data.product"
-                                    reference="products"
-                                    queryOptions={{ meta: { api_resource: "product_names" } }}
-                                    link="show"
-                                    sx={{ "& a": { textDecoration: "none" } }}
-                                >
-                                    <TextField source="name" />
-                                </ReferenceField>
-                            </Labeled>
-                            <Labeled label="Branch / Version">
-                                <TextField source="observation_data.branch_name" />
-                            </Labeled>
-                            <Labeled label="Observation">
-                                <ReferenceField
-                                    source="observation"
-                                    reference="observations"
-                                    link="show"
-                                    sx={{ "& a": { textDecoration: "none" } }}
-                                >
-                                    <TextField source="title" />
-                                </ReferenceField>
-                            </Labeled>
-=======
->>>>>>> 1cd1cfcc
                             <Labeled label="User">
                                 <TextField source="user_full_name" />
                             </Labeled>
