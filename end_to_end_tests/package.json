--- conflicted
+++ resolved
@@ -8,12 +8,7 @@
   "keywords": [],
   "author": "",
   "devDependencies": {
-<<<<<<< HEAD
     "@playwright/test": "1.50.0",
-    "@types/node": "22.10.9"
-=======
-    "@playwright/test": "1.49.1",
     "@types/node": "22.10.10"
->>>>>>> 1c6759f0
   }
 }